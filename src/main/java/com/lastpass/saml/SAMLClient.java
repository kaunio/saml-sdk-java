/*
 * SAMLClient - Main interface module for service providers.
 *
 * Licensed under the Apache License, Version 2.0 (the "License"); you may not
 * use this file except in compliance with the License. You may obtain a copy
 * of the License at
 *
 *     http://www.apache.org/licenses/LICENSE-2.0
 *
 * Unless required by applicable law or agreed to in writing, software
 * distributed under the License is distributed on an "AS IS" BASIS, WITHOUT
 * WARRANTIES OR CONDITIONS OF ANY KIND, either express or implied. See the
 * License for the specific language governing permissions and limitations
 * under the License.
 *
 * Copyright (c) 2014-2015 LastPass, Inc.
 */
package com.lastpass.saml;



import org.joda.time.DateTime;

import org.w3c.dom.Element;
import java.io.StringReader;
import java.io.ByteArrayOutputStream;
import java.io.UnsupportedEncodingException;
import java.io.IOException;

import java.util.HashMap;
import java.util.ArrayList;
import java.util.List;
import java.util.concurrent.TimeUnit;
import java.util.zip.Deflater;
import java.util.zip.Inflater;
import java.util.zip.InflaterOutputStream;

import javax.xml.bind.DatatypeConverter;
import javax.xml.bind.ValidationException;
import net.shibboleth.utilities.java.support.component.ComponentInitializationException;
import net.shibboleth.utilities.java.support.xml.BasicParserPool;
import net.shibboleth.utilities.java.support.xml.SerializeSupport;
import net.shibboleth.utilities.java.support.xml.XMLParserException;
import org.opensaml.core.config.ConfigurationService;
import org.opensaml.core.xml.XMLObject;
import org.opensaml.core.xml.io.MarshallingException;
import org.opensaml.core.xml.io.UnmarshallingException;
import org.opensaml.core.xml.util.XMLObjectSupport;
import org.opensaml.saml.common.SAMLObjectBuilder;
import org.opensaml.saml.common.xml.SAMLConstants;
import org.opensaml.saml.saml2.core.Assertion;
import org.opensaml.saml.saml2.core.Attribute;
import org.opensaml.saml.saml2.core.AttributeStatement;
import org.opensaml.saml.saml2.core.Audience;
import org.opensaml.saml.saml2.core.AudienceRestriction;
import org.opensaml.saml.saml2.core.AuthnRequest;
import org.opensaml.saml.saml2.core.AuthnStatement;
import org.opensaml.saml.saml2.core.Conditions;
import org.opensaml.saml.saml2.core.Issuer;
import org.opensaml.saml.saml2.core.Response;
import org.opensaml.saml.saml2.core.StatusCode;
import org.opensaml.saml.saml2.core.Subject;
import org.opensaml.saml.saml2.core.SubjectConfirmation;
import org.opensaml.saml.saml2.core.SubjectConfirmationData;
import org.opensaml.security.credential.BasicCredential;
import org.opensaml.security.credential.Credential;
import org.opensaml.xmlsec.EncryptionConfiguration;
import org.opensaml.xmlsec.keyinfo.KeyInfoGenerator;
import org.opensaml.xmlsec.keyinfo.KeyInfoSupport;
import org.opensaml.xmlsec.keyinfo.NamedKeyInfoGeneratorManager;
import org.opensaml.xmlsec.signature.KeyInfo;
import org.opensaml.xmlsec.signature.Signature;
import org.opensaml.xmlsec.signature.impl.SignatureBuilder;
import org.opensaml.xmlsec.signature.support.SignatureConstants;
import org.opensaml.xmlsec.signature.support.SignatureException;
import org.opensaml.xmlsec.signature.support.SignatureValidator;
import org.opensaml.xmlsec.signature.support.Signer;


/**
 * A SAMLClient acts as on behalf of a SAML Service
 * Provider to generate requests and process responses.
 *
 * To integrate a service, one must generally do the
 * following:
 *
 *  1. Change the login process to call
 *     generateAuthnRequest() to get a request and link,
 *     and then GET/POST that to the IdP login URL.
 *
 *  2. Create a new URL that acts as the
 *     AssertionConsumerService -- it will call
 *     validateResponse on the response body to
 *     verify the assertion; on success it will
 *     use the subject as the authenticated user for
 *     the web application.
 *
 * The specific changes needed to the application are
 * outside the scope of this SDK.
 */
public class SAMLClient
{
    private SPConfig spConfig;
    private IdPConfig idpConfig;
    private BasicParserPool parsers;
    private final BasicCredential cred;

    /* do date comparisons +/- this many seconds */
    private static final int slack = (int) TimeUnit.MINUTES.toSeconds(5);

    private Credential spCredential;

    private String canonicalizationAlgorithm = SignatureConstants.ALGO_ID_C14N_EXCL_OMIT_COMMENTS;
    private String signatureAlgorithm = SignatureConstants.ALGO_ID_SIGNATURE_RSA_SHA256;


    /**
     * Create a new SAMLClient, using the IdPConfig for
     * endpoints and validation.
     */
    public SAMLClient(SPConfig spConfig, IdPConfig idpConfig)
        throws SAMLException
    {
        this.spConfig = spConfig;
        this.idpConfig = idpConfig;

        cred = new BasicCredential(idpConfig.getCert().getPublicKey());
        cred.setEntityId(idpConfig.getEntityId());

        // create xml parsers
        parsers = new BasicParserPool();
        parsers.setNamespaceAware(true);
        try {
            parsers.initialize();
        } catch (ComponentInitializationException e) {
            throw new SAMLException("Failed to initialize BasicParserPool", e);
        }
    }

    /**
     * Get the configured IdpConfig.
     *
     * @return the IdPConfig associated with this client
     */
    public IdPConfig getIdPConfig()
    {
        return idpConfig;
    }

    /**
     * Get the configured SPConfig.
     *
     * @return the SPConfig associated with this client
     */
    public SPConfig getSPConfig()
    {
        return spConfig;
    }

    private Response parseResponse(String authnResponse)
        throws SAMLException
    {
        try {
            XMLObject obj
                    = XMLObjectSupport.
                    unmarshallFromReader(parsers, new StringReader(authnResponse));

            return (Response) obj;
        }
        catch (XMLParserException e) {
            throw new SAMLException(e);
        }
        catch (UnmarshallingException e) {
            throw new SAMLException(e);
        }
    }

    private void validate(Response response)
        throws ValidationException
    {
        // response signature must match IdP's key, if present
        Signature sig = response.getSignature();
        if (sig != null)
        {
            try {
                SignatureValidator.validate(sig, cred);
            } catch (SignatureException ex) {
                throw new ValidationException("Signature validation failed", ex);
            }
        }

        // response must be successful
        if (response.getStatus() == null ||
            response.getStatus().getStatusCode() == null ||
            !(StatusCode.SUCCESS
                .equals(response.getStatus().getStatusCode().getValue()))) {
            throw new ValidationException(
                "Response has an unsuccessful status code");
        }

        // response destination must match ACS
        if (!spConfig.getAcs().equals(response.getDestination()))
            throw new ValidationException(
                "Response is destined for a different endpoint");

        DateTime now = DateTime.now();

        // issue instant must be within a day
        DateTime issueInstant = response.getIssueInstant();

        if (issueInstant != null) {
            if (issueInstant.isBefore(now.minusSeconds(slack)))
                throw new ValidationException(
                    "Response IssueInstant is in the past");

            if (issueInstant.isAfter(now.plusSeconds(slack)))
                throw new ValidationException(
                    "Response IssueInstant is in the future");
        }

        for (Assertion assertion: response.getAssertions()) {

            // Assertion must be signed correctly
            if (!assertion.isSigned())
                throw new ValidationException(
                    "Assertion must be signed");

            sig = assertion.getSignature();
            try {
                SignatureValidator.validate(sig, cred);
            } catch (SignatureException e) {
                throw new ValidationException("Assertion signature validation failed", e);
            }

            // Assertion must contain an authnstatement
            // with an unexpired session
            if (assertion.getAuthnStatements().isEmpty()) {
                throw new ValidationException(
                    "Assertion should contain an AuthnStatement");
            }
            for (AuthnStatement as: assertion.getAuthnStatements()) {
                DateTime sessionTime = as.getSessionNotOnOrAfter();
                if (sessionTime != null) {
                    DateTime exp = sessionTime.plusSeconds(slack);
                    if (exp != null &&
                            (now.isEqual(exp) || now.isAfter(exp)))
                        throw new ValidationException(
                                "AuthnStatement has expired");
                }
            }

            if (assertion.getConditions() == null) {
                throw new ValidationException(
                    "Assertion should contain conditions");
            }

            // Assertion IssueInstant must be within a day
            DateTime instant = assertion.getIssueInstant();
            if (instant != null) {
                if (instant.isBefore(now.minusSeconds(slack)))
                    throw new ValidationException(
                        "Response IssueInstant is in the past");

                if (instant.isAfter(now.plusSeconds(slack)))
                    throw new ValidationException(
                        "Response IssueInstant is in the future");
            }

            // Conditions must be met by current time
            Conditions conditions = assertion.getConditions();
            DateTime notBefore = conditions.getNotBefore();
            DateTime notOnOrAfter = conditions.getNotOnOrAfter();

            if (notBefore == null || notOnOrAfter == null)
                throw new ValidationException(
                    "Assertion conditions must have limits");

            notBefore = notBefore.minusSeconds(slack);
            notOnOrAfter = notOnOrAfter.plusSeconds(slack);

            if (now.isBefore(notBefore))
                throw new ValidationException(
                    "Assertion conditions is in the future");

            if (now.isEqual(notOnOrAfter) || now.isAfter(notOnOrAfter))
                throw new ValidationException(
                    "Assertion conditions is in the past");

            // If subjectConfirmationData is included, it must
            // have a recipient that matches ACS, with a valid
            // NotOnOrAfter
            Subject subject = assertion.getSubject();
            if (subject != null &&
                !subject.getSubjectConfirmations().isEmpty()) {
                boolean foundRecipient = false;
                for (SubjectConfirmation sc: subject.getSubjectConfirmations()) {
                    if (sc.getSubjectConfirmationData() == null)
                        continue;

                    SubjectConfirmationData scd = sc.getSubjectConfirmationData();
                    if (scd.getNotOnOrAfter() != null) {
                        DateTime chkdate = scd.getNotOnOrAfter().plusSeconds(slack);
                        if (now.isEqual(chkdate) || now.isAfter(chkdate)) {
                            throw new ValidationException(
                                "SubjectConfirmationData is in the past");
                        }
                    }

                    if (spConfig.getAcs().equals(scd.getRecipient()))
                        foundRecipient = true;
                }

                if (!foundRecipient)
                    throw new ValidationException(
                        "No SubjectConfirmationData found for ACS");
            }

            // audience must include intended SP issuer
            if (conditions.getAudienceRestrictions().isEmpty())
                throw new ValidationException(
                    "Assertion conditions must have audience restrictions");

            // only one audience restriction supported: we can only
            // check against the single SP.
            if (conditions.getAudienceRestrictions().size() > 1)
                throw new ValidationException(
                    "Assertion contains multiple audience restrictions");

            AudienceRestriction ar = conditions.getAudienceRestrictions()
                .get(0);

            // at least one of the audiences must match our SP
            boolean foundSP = false;
            for (Audience a: ar.getAudiences()) {
                if (spConfig.getEntityId().equals(a.getAudienceURI()))
                    foundSP = true;
            }
            if (!foundSP)
                throw new ValidationException(
                    "Assertion audience does not include issuer");
        }
    }

    @SuppressWarnings("unchecked")
    private String createAuthnRequest(String requestId)
        throws SAMLException
    {
        SAMLObjectBuilder<AuthnRequest> builder =
            (SAMLObjectBuilder<AuthnRequest>)
                XMLObjectSupport.getBuilder(AuthnRequest.DEFAULT_ELEMENT_NAME);

        SAMLObjectBuilder<Issuer> issuerBuilder =
            (SAMLObjectBuilder<Issuer>) XMLObjectSupport.getBuilder(Issuer.DEFAULT_ELEMENT_NAME);

        AuthnRequest request = builder.buildObject();
        request.setAssertionConsumerServiceURL(spConfig.getAcs().toString());
        request.setDestination(idpConfig.getLoginUrl().toString());
        request.setIssueInstant(new DateTime());
        request.setID(requestId);
        request.setProtocolBinding(SAMLConstants.SAML2_REDIRECT_BINDING_URI);

        Issuer issuer = issuerBuilder.buildObject();
        issuer.setValue(spConfig.getEntityId());
        request.setIssuer(issuer);

        if (spCredential != null) {
            createAndSetSignature(request);
        }

        try {
            Element element = XMLObjectSupport.marshall(request);

            if (request.getSignature() != null) {
                try {
                    Signer.signObject(request.getSignature());
                } catch (SignatureException ex) {
                    throw new SAMLException("Failed to sign request", ex);
                }
            }

            return SerializeSupport.nodeToString(element);
        }
        catch (MarshallingException e) {
            throw new SAMLException(e);
        }
    }

    private byte[] deflate(byte[] input)
        throws IOException
    {
        // deflate and base-64 encode it
        Deflater deflater = new Deflater(Deflater.DEFAULT_COMPRESSION, true);
        deflater.setInput(input);
        deflater.finish();

        byte[] tmp = new byte[8192];
        int count;

        ByteArrayOutputStream bos = new ByteArrayOutputStream();
        while (!deflater.finished()) {
            count = deflater.deflate(tmp);
            bos.write(tmp, 0, count);
        }
        bos.close();
        deflater.end();

        return bos.toByteArray();
    }

    private byte[] inflate(byte[] input) throws IOException {
        Inflater inflater = new Inflater(true);

        ByteArrayOutputStream baos = new ByteArrayOutputStream(2048);
        InflaterOutputStream outputStream = new InflaterOutputStream(baos, inflater);
        outputStream.write(input);
        outputStream.close();

        return baos.toByteArray();
    }

    /**
     * Create a new AuthnRequest suitable for sending to an HTTPRedirect
     * binding endpoint on the IdP.  The SPConfig will be used to fill
     * in the ACS and issuer, and the IdP will be used to set the
     * destination.
     *
     * @return a deflated, base64-encoded AuthnRequest
     */
    public String generateAuthnRequest(String requestId)
        throws SAMLException
    {
        String request = createAuthnRequest(requestId);

        try {
            byte[] compressed = deflate(request.getBytes("UTF-8"));
            return DatatypeConverter.printBase64Binary(compressed);
        } catch (UnsupportedEncodingException e) {
            throw new SAMLException(
                "Apparently your platform lacks UTF-8.  That's too bad.", e);
        } catch (IOException e) {
            throw new SAMLException("Unable to compress the AuthnRequest", e);
        }
    }

    /**
     * Check an authnResponse and return the subject if validation
     * succeeds.  The NameID from the subject in the first valid
     * assertion is returned along with the attributes.
     *
     * @param authnResponse a base64-encoded AuthnResponse from the SP
     * @throws SAMLException if validation failed.
     * @return the authenticated subject/attributes as an AttributeSet
     */
    public AttributeSet validateResponse(String authnResponse)
        throws SAMLException
    {
        byte[] decoded = DatatypeConverter.parseBase64Binary(authnResponse);
        try {
            decoded = inflate(decoded);
        } catch (IOException ex) {
            //Ignore this - it might be an uncompressed response
            throw new SAMLException(ex);
        }
        try {
            authnResponse = new String(decoded, "UTF-8");
        } catch (UnsupportedEncodingException e) {
            throw new SAMLException("UTF-8 is missing, oh well.", e);
        }

        Response response = parseResponse(authnResponse);

        try {
            validate(response);
        } catch (ValidationException e) {
            throw new SAMLException(e);
        }

        // we only look at first assertion
        if (response.getAssertions().size() != 1) {
            throw new SAMLException(
                "Response should have a single assertion.");
        }
        Assertion assertion = response.getAssertions().get(0);

        Subject subject = assertion.getSubject();
        if (subject == null) {
            throw new SAMLException(
                "No subject contained in the assertion.");
        }
        if (subject.getNameID() == null) {
            throw new SAMLException("No NameID found in the subject.");
        }

        String nameId = subject.getNameID().getValue();

        HashMap<String, List<String>> attributes =
            new HashMap<String, List<String>>();

        for (AttributeStatement atbs : assertion.getAttributeStatements()) {
            for (Attribute atb: atbs.getAttributes()) {
                String name = atb.getName();
                List<String> values = new ArrayList<String>();
                for (XMLObject obj : atb.getAttributeValues()) {
                    values.add(obj.getDOM().getTextContent());
                }
                attributes.put(name, values);
            }
        }
        return new AttributeSet(nameId, attributes);
    }

<<<<<<< HEAD
    /**
     * Sets the Service Provider (SP) credential. If this credential is set the login request
     * will be signed. Also if set this credential will be used when decrypting encrypted assertions.
     *
     * @param signingCredential A credential instance or {@code null}.
     */
    public void setSPCredential(Credential signingCredential) {
        this.spCredential = signingCredential;
    }

    /**
     * Sets the canonicalization algorithm used when signing AuthnRequest instances.
     * The default value is {@code http://www.w3.org/2001/10/xml-exc-c14n#}.
     *
     * @param canonicalizationAlgorithm
     */
    public void setCanonicalizationAlgorithm(String canonicalizationAlgorithm) {
        this.canonicalizationAlgorithm = canonicalizationAlgorithm;
    }

    /**
     * Sets the signing algorithm used when signing AuthnRequest instances.
     * The default value is {@code http://www.w3.org/2001/04/xmldsig-more#rsa-sha256}.
     *
     * @param signatureAlgorithm A String with a valid XML Signature 1.0/1.1 signature algorithm
     *
     * @see SignatureConstants
     */
    public void setSignatureAlgorithm(String signatureAlgorithm) {
        this.signatureAlgorithm = signatureAlgorithm;
    }



    private void createAndSetSignature(AuthnRequest request) throws SAMLException {
        Signature signature = new SignatureBuilder().buildObject();
        signature.setSigningCredential(spCredential);
        signature.setSignatureAlgorithm(signatureAlgorithm);
        signature.setCanonicalizationAlgorithm(canonicalizationAlgorithm);
        KeyInfo keyInfo = getKeyInfo();
        signature.setKeyInfo(keyInfo);

        request.setSignature(signature);
    }

    private KeyInfo getKeyInfo() throws SAMLException {
        EncryptionConfiguration encConf = ConfigurationService.get(EncryptionConfiguration.class);
        NamedKeyInfoGeneratorManager keygenMgr = encConf.getDataKeyInfoGeneratorManager();

        KeyInfoGenerator keyInfoGenerator = KeyInfoSupport.getKeyInfoGenerator(spCredential,
                keygenMgr, null);

        try {
            return keyInfoGenerator.generate(spCredential);
        } catch (org.opensaml.security.SecurityException ex) {
            String msg
                    = "Can't obtain key from the keystore or generate key info for credential: "
                    + spCredential;

            throw new SAMLException(msg);
        }
    }

=======
>>>>>>> cc007c6d
}<|MERGE_RESOLUTION|>--- conflicted
+++ resolved
@@ -509,7 +509,6 @@
         return new AttributeSet(nameId, attributes);
     }
 
-<<<<<<< HEAD
     /**
      * Sets the Service Provider (SP) credential. If this credential is set the login request
      * will be signed. Also if set this credential will be used when decrypting encrypted assertions.
@@ -573,6 +572,4 @@
         }
     }
 
-=======
->>>>>>> cc007c6d
 }